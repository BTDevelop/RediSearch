--- conflicted
+++ resolved
@@ -159,8 +159,7 @@
 
   int isSingleWord = q->numTokens == 1 && q->fieldMask == 0xff;
 
-  IndexReader *ir =
-      Redis_OpenReader(q->ctx, node, q->docTable, isSingleWord, q->fieldMask);
+  IndexReader *ir = Redis_OpenReader(q->ctx, node, q->docTable, isSingleWord, q->fieldMask);
 
   if (ir == NULL) {
     return NULL;
@@ -362,7 +361,7 @@
 
       break;
     case QN_TOKEN:
-      printf("{%s%s", (char *)qs->tn.str, qs->tn.expanded ? "*": "");
+      printf("{%s%s", (char *)qs->tn.str, qs->tn.expanded ? "*" : "");
       break;
 
     case QN_NUMERIC: {
@@ -424,34 +423,6 @@
   return h1->docId - h2->docId;
 }
 
-<<<<<<< HEAD
-/* Calculate sum(TF-IDF)*document score for each result */
-double CalculateResultScore(DocumentMetadata *dmd, IndexResult *h, double minScore) {
-  if (dmd->score == 0) return 0;
-  // IndexResult_Print(h);
-  if (h->numRecords == 1) {
-    return dmd->score * (float)h->totalTF / (float)dmd->maxFreq;
-    // printf("dmd score: %f, dmd maxFreq: %d, tfidf: %f, tifidf normalized: %f\n",
-    // dmd->score, dmd->maxFreq, ret, ret);
-  }
-
-  double tfidf = 0;
-  for (int i = 0; i < h->numRecords; i++) {
-    tfidf += (float)h->records[i].tf * (h->records[i].term ? h->records[i].term->idf : 0);
-  }
-  tfidf *= dmd->score / dmd->maxFreq;
-  // printf("dmd score: %f, dmd maxFreq: %d, tfidf: %f, tifidf normalized: %f\n", dmd->score,
-  //        dmd->maxFreq, _tfidf, tfidf);
-  if (tfidf < minScore) return 0;
-  
-  tfidf /= (double)IndexResult_MinOffsetDelta(h);
-
-  // printf("after normalize: %f\n", tfidf);
-  return tfidf;
-}
-
-=======
->>>>>>> 5cd80699
 QueryResult *Query_Execute(Query *query) {
   //__queryNode_Print(query->root, 0);
   QueryResult *res = malloc(sizeof(QueryResult));
@@ -504,23 +475,14 @@
       continue;
     }
 
-<<<<<<< HEAD
-    // IndexResult_Print(h);
-    h->finalScore = CalculateResultScore(dmd, h, minScore);
-=======
     /* Call the query scoring function to calculate the score */
     h->finalScore = query->scorer(&query->scorerCtx, h, dmd, minScore);
->>>>>>> 5cd80699
 
     if (heap_count(pq) < heap_size(pq)) {
       heap_offerx(pq, h);
       pooledHit = NULL;
       if (heap_count(pq) == heap_size(pq)) {
-<<<<<<< HEAD
-        IndexResult *minh = heap_peek(pq);
-=======
         RSIndexResult *minh = heap_peek(pq);
->>>>>>> 5cd80699
         minScore = minh->finalScore;
       }
     } else {
