--- conflicted
+++ resolved
@@ -15,13 +15,13 @@
 static inline int UI_ReadUnsorted(void *ctx, RSIndexResult **hit);
 static int UI_ReadSorted(void *ctx, RSIndexResult **hit);
 static size_t UI_EstimateNumResults(void *ctx);
-static IndexCriteriaTester* UI_GetCriteriaTester(void *ctx);
+static IndexCriteriaTester *UI_GetCriteriaTester(void *ctx);
 static size_t UI_Len(void *ctx);
 
 static int II_SkipTo(void *ctx, t_docId docId, RSIndexResult **hit);
 static int II_Next(void *ctx);
 static int II_ReadUnsorted(void *ctx, RSIndexResult **hit);
-static IndexCriteriaTester* II_GetCriteriaTester(void *ctx);
+static IndexCriteriaTester *II_GetCriteriaTester(void *ctx);
 static int II_ReadSorted(void *ctx, RSIndexResult **hit);
 static size_t II_EstimateNumResults(void *ctx);
 static size_t II_Len(void *ctx);
@@ -138,12 +138,12 @@
   it->Rewind = UI_Rewind;
   UI_SyncIterList(ctx);
 
-  for(int i = 0 ; i < num ; ++i){
+  for (int i = 0; i < num; ++i) {
     ctx->expectedResutlsAmount += its[i]->EstimateNumResults(its[i]->ctx);
   }
 
 #define MAX_RESULTS_FOR_UNSORTED_MODE 1000
-  if(ctx->expectedResutlsAmount > MAX_RESULTS_FOR_UNSORTED_MODE){
+  if (ctx->expectedResutlsAmount > MAX_RESULTS_FOR_UNSORTED_MODE) {
     it->mode = MODE_UNSORTED;
     it->Read = UI_ReadUnsorted;
   }
@@ -151,37 +151,37 @@
   return it;
 }
 
-typedef struct UnionCriteriaTester{
+typedef struct UnionCriteriaTester {
   IndexCriteriaTester base;
-  IndexCriteriaTester** chiledren;
+  IndexCriteriaTester **chiledren;
   int chiledrenLen;
-}UnionCriteriaTester;
-
-static int UI_Test(struct IndexCriteriaTester* ct, t_docId id){
-  UnionCriteriaTester* uct = (UnionCriteriaTester*)ct;
-  for(int i = 0 ; i < uct->chiledrenLen ; ++i){
-    if(uct->chiledren[i]->Test(uct->chiledren[i], id)){
+} UnionCriteriaTester;
+
+static int UI_Test(struct IndexCriteriaTester *ct, t_docId id) {
+  UnionCriteriaTester *uct = (UnionCriteriaTester *)ct;
+  for (int i = 0; i < uct->chiledrenLen; ++i) {
+    if (uct->chiledren[i]->Test(uct->chiledren[i], id)) {
       return 1;
     }
   }
   return 0;
 }
 
-static void UI_TesterFree(struct IndexCriteriaTester* ct){
-  UnionCriteriaTester* uct = (UnionCriteriaTester*)ct;
-  for(int i = 0 ; i < uct->chiledrenLen ; ++i){
+static void UI_TesterFree(struct IndexCriteriaTester *ct) {
+  UnionCriteriaTester *uct = (UnionCriteriaTester *)ct;
+  for (int i = 0; i < uct->chiledrenLen; ++i) {
     uct->chiledren[i]->Free(uct->chiledren[i]);
   }
   rm_free(uct->chiledren);
   rm_free(uct);
 }
 
-static IndexCriteriaTester* UI_GetCriteriaTester(void *ctx){
+static IndexCriteriaTester *UI_GetCriteriaTester(void *ctx) {
   UnionIterator *ui = ctx;
-  UnionCriteriaTester* ct = rm_malloc(sizeof(*ct));
+  UnionCriteriaTester *ct = rm_malloc(sizeof(*ct));
   ct->chiledrenLen = ui->num;
-  ct->chiledren = rm_malloc(ct->chiledrenLen * sizeof(IndexCriteriaTester*));
-  for(int i = 0 ; i < ct->chiledrenLen ; ++i){
+  ct->chiledren = rm_malloc(ct->chiledrenLen * sizeof(IndexCriteriaTester *));
+  for (int i = 0; i < ct->chiledrenLen; ++i) {
     ct->chiledren[i] = ui->its[i]->GetCriteriaTester(ui->its[i]->ctx);
   }
   ct->base.Test = UI_Test;
@@ -189,7 +189,7 @@
   return &ct->base;
 }
 
-static size_t UI_EstimateNumResults(void *ctx){
+static size_t UI_EstimateNumResults(void *ctx) {
   UnionIterator *ui = ctx;
   return ui->expectedResutlsAmount;
 }
@@ -198,9 +198,9 @@
   UnionIterator *ui = ctx;
   int rc = INDEXREAD_OK;
   RSIndexResult *res = NULL;
-  while(ui->currIt < ui->num){
+  while (ui->currIt < ui->num) {
     rc = ui->origits[ui->currIt]->Read(ui->origits[ui->currIt]->ctx, &res);
-    if(rc == INDEXREAD_OK){
+    if (rc == INDEXREAD_OK) {
       *hit = res;
       return rc;
     }
@@ -409,7 +409,7 @@
   IndexIterator base;
   IndexIterator **its;
   IndexIterator *bestIt;
-  IndexCriteriaTester** testers;
+  IndexCriteriaTester **testers;
   t_docId *docIds;
   int *rcs;
   int num;
@@ -480,7 +480,8 @@
   ctx->its = array_new(IndexIterator *, INITIAL_LEN);
   ctx->testers = array_new(IndexCriteriaTester *, INITIAL_LEN);
   ctx->bestIt = NULL;
-  IndexIterator **unsortedIts = array_new(IndexIterator *, INITIAL_LEN);;
+  IndexIterator **unsortedIts = array_new(IndexIterator *, INITIAL_LEN);
+  ;
   ctx->num = 0;
   ctx->lastDocId = 0;
   ctx->lastFoundId = 0;
@@ -514,8 +515,8 @@
 
   int allSorted = 1;
   IndexIterator *bestIterator;
-  for(int i = 0 ; i < num ; ++i){
-    if(!its[i]){
+  for (int i = 0; i < num; ++i) {
+    if (!its[i]) {
       // a null iterator is handled as an iterator with no results
       ctx->expectedResutlsAmount = 0;
       ctx->its = array_append(ctx->its, NULL);
@@ -523,30 +524,32 @@
       continue;
     }
     size_t amount = its[i]->EstimateNumResults(its[i]->ctx);
-    if(amount < ctx->expectedResutlsAmount){
+    if (amount < ctx->expectedResutlsAmount) {
       ctx->expectedResutlsAmount = amount;
       ctx->bestIt = its[i];
     }
-    if(its[i]->mode == MODE_SORTED){
+    if (its[i]->mode == MODE_SORTED) {
       ctx->its = array_append(ctx->its, its[i]);
       ctx->num++;
-    }else{
+    } else {
       unsortedIts = array_append(unsortedIts, its[i]);
     }
   }
 
-  if(array_len(ctx->its) == 0){
-    for(size_t i = 0 ; i < array_len(unsortedIts) ; ++i){
-      if(unsortedIts[i] != ctx->bestIt){
-        ctx->testers = array_append(ctx->testers, unsortedIts[i]->GetCriteriaTester(unsortedIts[i]->ctx));
+  if (array_len(ctx->its) == 0) {
+    for (size_t i = 0; i < array_len(unsortedIts); ++i) {
+      if (unsortedIts[i] != ctx->bestIt) {
+        ctx->testers =
+            array_append(ctx->testers, unsortedIts[i]->GetCriteriaTester(unsortedIts[i]->ctx));
         unsortedIts[i]->Free(unsortedIts[i]);
       }
     }
     it->mode = MODE_UNSORTED;
     it->Read = II_ReadUnsorted;
-  }else{
-    for(size_t i = 0 ; i < array_len(unsortedIts) ; ++i){
-      ctx->testers = array_append(ctx->testers, unsortedIts[i]->GetCriteriaTester(unsortedIts[i]->ctx));
+  } else {
+    for (size_t i = 0; i < array_len(unsortedIts); ++i) {
+      ctx->testers =
+          array_append(ctx->testers, unsortedIts[i]->GetCriteriaTester(unsortedIts[i]->ctx));
       unsortedIts[i]->Free(unsortedIts[i]);
     }
   }
@@ -623,25 +626,25 @@
   return II_ReadSorted(ctx, NULL);
 }
 
-static int II_ReadUnsorted(void *ctx, RSIndexResult **hit){
+static int II_ReadUnsorted(void *ctx, RSIndexResult **hit) {
   IntersectIterator *ic = ctx;
   int rc = INDEXREAD_OK;
   RSIndexResult *res = NULL;
-  while(1){
+  while (1) {
     rc = ic->bestIt->Read(ic->bestIt->ctx, &res);
-    if(rc == INDEXREAD_EOF){
+    if (rc == INDEXREAD_EOF) {
       return INDEXREAD_EOF;
       *hit = res;
       return rc;
     }
     int isMatch = 1;
-    for(size_t i = 0 ; i < array_len(ic->testers) ; ++i){
-      if(!ic->testers[i]->Test(ic->testers[i], res->docId)){
+    for (size_t i = 0; i < array_len(ic->testers); ++i) {
+      if (!ic->testers[i]->Test(ic->testers[i], res->docId)) {
         isMatch = 0;
         break;
       }
     }
-    if(!isMatch){
+    if (!isMatch) {
       continue;
     }
     *hit = res;
@@ -649,44 +652,44 @@
   }
 }
 
-typedef struct IICriteriaTester{
+typedef struct IICriteriaTester {
   IndexCriteriaTester base;
-  IndexCriteriaTester** chiledren;
-}IICriteriaTester;
-
-static int II_Text(struct IndexCriteriaTester* ct, t_docId id){
-  IICriteriaTester* ict = (IICriteriaTester*)ct;
-  for(size_t i = 0 ; i < array_len(ict->chiledren) ; ++i){
-    if(!ict->chiledren[i]->Test(ict->chiledren[i], id)){
+  IndexCriteriaTester **chiledren;
+} IICriteriaTester;
+
+static int II_Text(struct IndexCriteriaTester *ct, t_docId id) {
+  IICriteriaTester *ict = (IICriteriaTester *)ct;
+  for (size_t i = 0; i < array_len(ict->chiledren); ++i) {
+    if (!ict->chiledren[i]->Test(ict->chiledren[i], id)) {
       return 0;
     }
   }
   return 1;
 }
 
-static void II_TexterFree(struct IndexCriteriaTester* ct){
-  IICriteriaTester* ict = (IICriteriaTester*)ct;
-  for(size_t i = 0 ; i < array_len(ict->chiledren) ; ++i){
+static void II_TexterFree(struct IndexCriteriaTester *ct) {
+  IICriteriaTester *ict = (IICriteriaTester *)ct;
+  for (size_t i = 0; i < array_len(ict->chiledren); ++i) {
     ict->chiledren[i]->Free(ict->chiledren[i]);
   }
   array_free(ict->chiledren);
   rm_free(ict);
 }
 
-static IndexCriteriaTester* II_GetCriteriaTester(void *ctx){
+static IndexCriteriaTester *II_GetCriteriaTester(void *ctx) {
   IntersectIterator *ic = ctx;
-  IICriteriaTester* ict = rm_malloc(sizeof(*ict));
-  for(size_t i = 0 ; i < array_len(ic->its) ; ++i){
+  IICriteriaTester *ict = rm_malloc(sizeof(*ict));
+  for (size_t i = 0; i < array_len(ic->its); ++i) {
     ic->testers = array_append(ic->testers, ic->its[i]->GetCriteriaTester(ic->its[i]));
   }
   ict->chiledren = ic->testers;
-  ic->testers = array_new(IndexCriteriaTester*, 0);
+  ic->testers = array_new(IndexCriteriaTester *, 0);
   ict->base.Test = II_Text;
   ict->base.Free = II_TexterFree;
   return &ict->base;
 }
 
-static size_t II_EstimateNumResults(void *ctx){
+static size_t II_EstimateNumResults(void *ctx) {
   IntersectIterator *ic = ctx;
   return ic->expectedResutlsAmount;
 }
@@ -766,11 +769,11 @@
         }
       }
 
-//      for(size_t i = 0 ; i < array_len(ic->testers) ; ++i){
-//        if(!ic->testers[i]->TextCriteria(ic->testers[i]->ctx, ic->lastFoundId)){
-//          continue;
-//        }
-//      }
+      //      for(size_t i = 0 ; i < array_len(ic->testers) ; ++i){
+      //        if(!ic->testers[i]->TextCriteria(ic->testers[i]->ctx, ic->lastFoundId)){
+      //          continue;
+      //        }
+      //      }
 
       ic->len++;
       // printf("Returning OK\n");
@@ -796,7 +799,7 @@
 typedef struct {
   IndexIterator base;
   IndexIterator *child;
-  IndexCriteriaTester* childCT;
+  IndexCriteriaTester *childCT;
   t_docId lastDocId;
   t_docId maxDocId;
   size_t len;
@@ -879,39 +882,39 @@
   return INDEXREAD_OK;
 }
 
-typedef struct NI_CriteriaTester{
+typedef struct NI_CriteriaTester {
   IndexCriteriaTester base;
-  IndexCriteriaTester* child;
-}NI_CriteriaTester;
-
-static int NI_Text(struct IndexCriteriaTester* ct, t_docId id){
-  NI_CriteriaTester* nct = (NI_CriteriaTester*)ct;
+  IndexCriteriaTester *child;
+} NI_CriteriaTester;
+
+static int NI_Text(struct IndexCriteriaTester *ct, t_docId id) {
+  NI_CriteriaTester *nct = (NI_CriteriaTester *)ct;
   return !nct->child->Test(nct->child, id);
 }
-static void NI_TexterFree(struct IndexCriteriaTester* ct){
-  NI_CriteriaTester* nct = (NI_CriteriaTester*)ct;
+static void NI_TexterFree(struct IndexCriteriaTester *ct) {
+  NI_CriteriaTester *nct = (NI_CriteriaTester *)ct;
   nct->child->Free(nct->child);
   rm_free(nct);
 }
 
-static IndexCriteriaTester* NI_GetCriteriaTester(void *ctx){
+static IndexCriteriaTester *NI_GetCriteriaTester(void *ctx) {
   NotContext *nc = ctx;
-  NI_CriteriaTester* nct = rm_malloc(sizeof(*nct));
+  NI_CriteriaTester *nct = rm_malloc(sizeof(*nct));
   nct->child = nc->base.GetCriteriaTester(nc->base.ctx);
   nct->base.Test = NI_Text;
   nct->base.Free = NI_TexterFree;
   return &nct->base;
 }
 
-static size_t NI_EstimateNumResults(void *ctx){
+static size_t NI_EstimateNumResults(void *ctx) {
   NotContext *nc = ctx;
   return nc->maxDocId;
 }
 
 static int NI_ReadUnsorted(void *ctx, RSIndexResult **hit) {
   NotContext *nc = ctx;
-  while(nc->lastDocId > nc->maxDocId){
-    if(!nc->childCT->Test(nc->childCT, nc->lastDocId)){
+  while (nc->lastDocId > nc->maxDocId) {
+    if (!nc->childCT->Test(nc->childCT, nc->lastDocId)) {
       nc->base.current->docId = nc->lastDocId;
       *hit = nc->base.current;
       ++nc->lastDocId;
@@ -1021,7 +1024,7 @@
   ret->GetCurrent = NULL;
   ret->mode = MODE_SORTED;
 
-  if(nc->child && nc->child->mode == MODE_UNSORTED){
+  if (nc->child && nc->child->mode == MODE_UNSORTED) {
     nc->childCT = nc->child->GetCriteriaTester(nc->child->ctx);
     ret->Read = NI_ReadUnsorted;
   }
@@ -1036,7 +1039,7 @@
 typedef struct {
   IndexIterator base;
   IndexIterator *child;
-  IndexCriteriaTester* childCT;
+  IndexCriteriaTester *childCT;
   RSIndexResult *virt;
   t_fieldMask fieldMask;
   t_docId lastDocId;
@@ -1049,7 +1052,7 @@
   if (nc->child) {
     nc->child->Free(nc->child);
   }
-  if(nc->childCT){
+  if (nc->childCT) {
     nc->childCT->Free(nc->childCT);
   }
   IndexResult_Free(nc->virt);
@@ -1089,23 +1092,22 @@
   return INDEXREAD_OK;
 }
 
-<<<<<<< HEAD
-static int OI_Text(struct IndexCriteriaTester* ct, t_docId id){
+static int OI_Text(struct IndexCriteriaTester *ct, t_docId id) {
   return 1;
 }
 
-static void OI_TexterFree(struct IndexCriteriaTester* ct){
+static void OI_TexterFree(struct IndexCriteriaTester *ct) {
   rm_free(ct);
 }
 
-static IndexCriteriaTester* OI_GetCriteriaTester(void *ctx){
-  IndexCriteriaTester* tester = rm_malloc(sizeof(*tester));
+static IndexCriteriaTester *OI_GetCriteriaTester(void *ctx) {
+  IndexCriteriaTester *tester = rm_malloc(sizeof(*tester));
   tester->Test = OI_Text;
   tester->Free = OI_TexterFree;
   return tester;
 }
 
-static size_t OI_EstimateNumResults(void *ctx){
+static size_t OI_EstimateNumResults(void *ctx) {
   OptionalMatchContext *nc = ctx;
   return nc->maxDocId;
 }
@@ -1117,10 +1119,10 @@
   nc->base.current = nc->virt;
   nc->base.current->docId = nc->lastDocId;
   *hit = nc->base.current;
-  if(nc->childCT->Test(nc->childCT, nc->lastDocId)){
-    nc->base.current->weight = nc->weight * 2; // we increase the weight cause we found the id
-  }else{
-    nc->base.current->weight = nc->weight * 2; // we do increase the weight cause id was not found
+  if (nc->childCT->Test(nc->childCT, nc->lastDocId)) {
+    nc->base.current->weight = nc->weight * 2;  // we increase the weight cause we found the id
+  } else {
+    nc->base.current->weight = nc->weight * 2;  // we do increase the weight cause id was not found
   }
   return INDEXREAD_OK;
 }
@@ -1131,23 +1133,6 @@
   OptionalMatchContext *nc = ctx;
   if (nc->lastDocId >= nc->maxDocId) return INDEXREAD_EOF;
   nc->lastDocId++;
-  if(!nc->child->current ||
-      nc->lastDocId >  nc->child->current->docId){
-    nc->child->Read(nc->child->ctx, &nc->base.current);
-  }
-  if(nc->lastDocId ==  nc->child->current->docId){
-    *hit =  nc->child->current;
-  }else{
-    nc->base.current = nc->virt;
-    nc->base.current->docId = nc->lastDocId;
-    *hit = nc->base.current;
-  }
-=======
-/* optional read will return all the ids, the only difference is the return score */
-static int OI_Read(void *ctx, RSIndexResult **hit) {
-  OptionalMatchContext *nc = ctx;
-  if (nc->lastDocId >= nc->maxDocId) return INDEXREAD_EOF;
-  nc->lastDocId++;
   if (!nc->child->current || nc->lastDocId > nc->child->current->docId) {
     nc->child->Read(nc->child->ctx, &nc->base.current);
   }
@@ -1158,7 +1143,6 @@
     nc->base.current->docId = nc->lastDocId;
     *hit = nc->base.current;
   }
->>>>>>> fb43ee3d
   return INDEXREAD_OK;
 }
 
@@ -1224,7 +1208,7 @@
   ret->Rewind = OI_Rewind;
   ret->mode = MODE_SORTED;
 
-  if(nc->child->mode == MODE_UNSORTED){
+  if (nc->child->mode == MODE_UNSORTED) {
     nc->childCT = nc->child->GetCriteriaTester(nc->child->ctx);
     ret->Read = OI_ReadUnsorted;
   }
